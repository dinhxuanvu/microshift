--- conflicted
+++ resolved
@@ -193,23 +193,4 @@
 prometheus_logging: false
 install_microshift: false
 build_etcd_binary: false
-<<<<<<< HEAD
-```
-
-### Run Playbook
-
-Once the `inventory` has been edited and the `vars/all.yml` have been configured, we can now run the playbook.
-```
-time ansible-playbook -v -i inventory/inventory run-perf.yml
-```
-
-### Output
-
-The following text files be created on the local system running the playbook:
-- The `boot.txt` will have the time that it took the microshift service to start and for all the pods to enter the `Running` state
-- The `disk0.txt, disk1.txt, disk2.txt` files will have a snapshot of the disk usage at different stages of installation and execution.
-
-If Prometheus was enabled, the performance metrics will be uploaded to the Ansible server, where the user can view all the captured performance data using the `http://<ansible-server-ip>:9091` URL.
-=======
-```
->>>>>>> 500d6093
+```